--- conflicted
+++ resolved
@@ -41,13 +41,8 @@
 # dependencies used by more than one members
 [workspace.dependencies]
 log = { default-features = false, version = "0.4.28" }
-<<<<<<< HEAD
 serde = { default-features = false, version = "1.0.225", features = ["derive"] }
-serde_bytes = { default-features = false, version = "0.11.18", features = ["std"] }
-=======
-serde = { default-features = false, version = "1.0.219", features = ["derive"] }
 serde_bytes = { default-features = false, version = "0.11.19", features = ["std"] }
->>>>>>> a9583c4b
 serde_json = { default-features = false, version = "1.0.145", features = ["std"] }
 pretty_assertions = { default-features = false, version = "1.4.1", features = ["std"] }
 
