--- conflicted
+++ resolved
@@ -68,19 +68,8 @@
     "with-alloc",
 ] }
 log = { workspace = true }
-<<<<<<< HEAD
-num-bigint = { default-features = false, version = "0.4.6", features = [
-    "std",
-    "serde",
-] }
-regex-lite = { default-features = false, version = "0.1.7", features = [
-    "std",
-    "string",
-] }
-=======
 num-bigint = { default-features = false, version = "0.4.6", features = ["std", "serde"] }
 regex-lite = { default-features = false, version = "0.1.8", features = ["std", "string"] }
->>>>>>> ebb02e10
 serde = { workspace = true }
 serde_bytes = { workspace = true }
 serde_json = { workspace = true }
