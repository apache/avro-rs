# Licensed to the Apache Software Foundation (ASF) under one
# or more contributor license agreements.  See the NOTICE file
# distributed with this work for additional information
# regarding copyright ownership.  The ASF licenses this file
# to you under the Apache License, Version 2.0 (the
# "License"); you may not use this file except in compliance
# with the License.  You may obtain a copy of the License at
#
#   http://www.apache.org/licenses/LICENSE-2.0
#
# Unless required by applicable law or agreed to in writing,
# software distributed under the License is distributed on an
# "AS IS" BASIS, WITHOUT WARRANTIES OR CONDITIONS OF ANY
# KIND, either express or implied.  See the License for the
# specific language governing permissions and limitations
# under the License.

[package]
name = "apache-avro"
description = "A library for working with Apache Avro in Rust"
readme = "README.md"
version.workspace = true
license.workspace = true
repository.workspace = true
edition.workspace = true
rust-version.workspace = true
keywords.workspace = true
categories.workspace = true
documentation.workspace = true

[features]
bzip = ["dep:bzip2"]
derive = ["dep:apache-avro-derive"]
snappy = ["dep:crc32fast", "dep:snap"]
xz = ["dep:xz2"]
zstandard = ["dep:zstd"]

[lib]
# disable benchmarks to allow passing criterion arguments to `cargo bench`
bench = false
path = "src/lib.rs"

[[bench]]
harness = false
name = "serde"

[[bench]]
harness = false
name = "serde_json"

[[bench]]
harness = false
name = "single"

[dependencies]
apache-avro-derive = { default-features = false, version = "0.18.0", path = "../avro_derive", optional = true }
bigdecimal = { default-features = false, version = "0.4.8", features = ["std", "serde-json"] }
bon = { default-features = false, version = "3.5.1" }
bzip2 = { version = "0.5.2", optional = true }
crc32fast = { default-features = false, version = "1.4.2", optional = true }
digest = { default-features = false, version = "0.10.7", features = ["core-api"] }
<<<<<<< HEAD
miniz_oxide = "0.8.8"
=======
miniz_oxide = { default-features = false, version = "0.8.7", features = ["with-alloc"] }
>>>>>>> 68a4f2e8
log = { workspace = true }
num-bigint = { default-features = false, version = "0.4.6", features = ["std", "serde"] }
regex-lite = { default-features = false, version = "0.1.6", features = ["std", "string"] }
serde = { workspace = true }
serde_bytes = { workspace = true }
serde_json = { workspace = true }
snap = { default-features = false, version = "1.1.0", optional = true }
strum = { default-features = false, version = "0.27.1" }
strum_macros = { default-features = false, version = "0.27.1" }
thiserror = { default-features = false, version = "2.0.12" }
uuid = { default-features = false, version = "1.16.0", features = ["serde", "std"] }
xz2 = { default-features = false, version = "0.1.7", optional = true }
zstd = { default-features = false, version = "0.13.3", optional = true }


[target.'cfg(target_arch = "wasm32")'.dependencies]
quad-rand = { default-features = false, version = "0.2.3" }

[target.'cfg(not(target_arch = "wasm32"))'.dependencies]
rand = { default-features = false, version = "0.9.0", features = ["default"] }

[dev-dependencies]
anyhow = { default-features = false, version = "1.0.97", features = ["std"] }
apache-avro-test-helper = { default-features = false, version = "0.18.0", path = "../avro_test_helper" }
criterion = { default-features = false, version = "0.5.1" }
hex-literal = { default-features = false, version = "0.4.1" }
md-5 = { default-features = false, version = "0.10.6" }
pretty_assertions = { default-features = false, version = "1.4.1", features = ["std"] }
serial_test = "3.2.0"
sha2 = { default-features = false, version = "0.10.8" }
paste = { default-features = false, version = "1.0.15" }
rstest = { default-features = false, version = "0.25.0" }

[package.metadata.docs.rs]
all-features = true
rustdoc-args = ["--cfg", "docsrs"]<|MERGE_RESOLUTION|>--- conflicted
+++ resolved
@@ -59,11 +59,7 @@
 bzip2 = { version = "0.5.2", optional = true }
 crc32fast = { default-features = false, version = "1.4.2", optional = true }
 digest = { default-features = false, version = "0.10.7", features = ["core-api"] }
-<<<<<<< HEAD
-miniz_oxide = "0.8.8"
-=======
-miniz_oxide = { default-features = false, version = "0.8.7", features = ["with-alloc"] }
->>>>>>> 68a4f2e8
+miniz_oxide = { default-features = false, version = "0.8.8", features = ["with-alloc"] }
 log = { workspace = true }
 num-bigint = { default-features = false, version = "0.4.6", features = ["std", "serde"] }
 regex-lite = { default-features = false, version = "0.1.6", features = ["std", "string"] }
