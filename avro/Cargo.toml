--- conflicted
+++ resolved
@@ -67,13 +67,8 @@
 serde_bytes = { workspace = true }
 serde_json = { workspace = true }
 snap = { default-features = false, version = "1.1.0", optional = true }
-<<<<<<< HEAD
-strum = { default-features = false, version = "0.27.1" }
+strum = { default-features = false, version = "0.27.2" }
 strum_macros = { default-features = false, version = "0.27.2" }
-=======
-strum = { default-features = false, version = "0.27.2" }
-strum_macros = { default-features = false, version = "0.27.1" }
->>>>>>> 7e3dcc6b
 thiserror = { default-features = false, version = "2.0.12" }
 uuid = { default-features = false, version = "1.17.0", features = ["serde", "std"] }
 xz2 = { default-features = false, version = "0.1.7", optional = true }
