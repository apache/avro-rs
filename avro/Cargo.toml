# Licensed to the Apache Software Foundation (ASF) under one
# or more contributor license agreements.  See the NOTICE file
# distributed with this work for additional information
# regarding copyright ownership.  The ASF licenses this file
# to you under the Apache License, Version 2.0 (the
# "License"); you may not use this file except in compliance
# with the License.  You may obtain a copy of the License at
#
#   http://www.apache.org/licenses/LICENSE-2.0
#
# Unless required by applicable law or agreed to in writing,
# software distributed under the License is distributed on an
# "AS IS" BASIS, WITHOUT WARRANTIES OR CONDITIONS OF ANY
# KIND, either express or implied.  See the License for the
# specific language governing permissions and limitations
# under the License.

[package]
name = "apache-avro"
description = "A library for working with Apache Avro in Rust"
readme = "README.md"
version.workspace = true
license.workspace = true
repository.workspace = true
edition.workspace = true
rust-version.workspace = true
keywords.workspace = true
categories.workspace = true
documentation.workspace = true

[features]
default = ["tokio"]
bzip = ["dep:bzip2"]
derive = ["dep:apache-avro-derive"]
snappy = ["dep:crc32fast", "dep:snap"]
xz = ["dep:xz2"]
zstandard = ["dep:zstd"]
sync = []
tokio = ["dep:tokio", "dep:futures"]

[lib]
# disable benchmarks to allow passing criterion arguments to `cargo bench`
bench = false
path = "src/lib.rs"

[[bench]]
harness = false
name = "serde"

[[bench]]
harness = false
name = "serde_json"

[[bench]]
harness = false
name = "single"

[dependencies]
apache-avro-derive = { default-features = false, version = "0.20.0", path = "../avro_derive", optional = true }
bigdecimal = { default-features = false, version = "0.4.8", features = ["std", "serde"] }
bon = { default-features = false, version = "3.7.1" }
bzip2 = { version = "0.6.0", optional = true }
crc32fast = { default-features = false, version = "1.5.0", optional = true }
digest = { default-features = false, version = "0.10.7", features = ["core-api"] }
miniz_oxide = { default-features = false, version = "0.8.9", features = ["with-alloc"] }
log = { workspace = true }
num-bigint = { default-features = false, version = "0.4.6", features = ["std", "serde"] }
regex-lite = { default-features = false, version = "0.1.7", features = ["std", "string"] }
serde = { workspace = true }
serde_bytes = { workspace = true }
serde_json = { workspace = true }
snap = { default-features = false, version = "1.1.0", optional = true }
strum = { default-features = false, version = "0.27.2" }
strum_macros = { default-features = false, version = "0.27.2" }
<<<<<<< HEAD
thiserror = { default-features = false, version = "2.0.14" }
tokio = { version = "1.47.0", default-features = false, features = [ "fs", "io-util", "macros", "rt-multi-thread" ], optional = true }
=======
thiserror = { default-features = false, version = "2.0.16" }
>>>>>>> 05dcb43f
uuid = { default-features = false, version = "1.18.0", features = ["serde", "std"] }
xz2 = { default-features = false, version = "0.1.7", optional = true }
zstd = { default-features = false, version = "0.13.3", optional = true }
synca = { git = "https://github.com/martin-g/rs_synca/", branch = "add-support-for-use-path-replacing", default-features = false, features = ["boxpin", "usepath"] }
#synca = { path = "/home/martin/git/rust/rs_synca/synca", default-features = false, features = ["boxpin", "usepath"] }
futures = { version =  "0.3.31", optional = true }

[target.'cfg(target_arch = "wasm32")'.dependencies]
quad-rand = { default-features = false, version = "0.2.3" }

[target.'cfg(not(target_arch = "wasm32"))'.dependencies]
rand = { default-features = false, version = "0.9.2", features = ["default"] }

[dev-dependencies]
anyhow = { default-features = false, version = "1.0.99", features = ["std"] }
apache-avro-test-helper = { default-features = false, version = "0.20.0", path = "../avro_test_helper" }
criterion = { default-features = false, version = "0.7.0" }
hex-literal = { default-features = false, version = "1.0.0" }
md-5 = { default-features = false, version = "0.10.6" }
pretty_assertions = { workspace = true }
serial_test = "3.2.0"
sha2 = { default-features = false, version = "0.10.9" }
paste = { default-features = false, version = "1.0.15" }
rstest = { default-features = false, version = "0.26.1" }

[package.metadata.docs.rs]
all-features = true
rustdoc-args = ["--cfg", "docsrs"]

[[example]]
name = "benchmark"
path = "examples/benchmark.rs"
required-features = ["sync"]

[[example]]
name = "async_benchmark"
path = "examples/async_benchmark.rs"
required-features = ["tokio"]

[[example]]
name = "generate_interop_data"
path = "examples/generate_interop_data.rs"
required-features = ["sync"]

[[example]]
name = "specific_single_object"
path = "examples/specific_single_object.rs"
required-features = ["sync", "derive"]

[[example]]
name = "test_interop_data"
path = "examples/test_interop_data.rs"
required-features = ["sync"]

[[example]]
name = "test_interop_single_object_encoding"
path = "examples/test_interop_single_object_encoding.rs"
required-features = ["sync"]

[[example]]
name = "to_value"
path = "examples/to_value.rs"
required-features = ["sync"]

[[test]]
name = "append_to_existing"
path = "tests/append_to_existing.rs"
required-features = ["sync", "derive"]

[[test]]
name = "avro-3786"
path = "tests/avro-3786.rs"
required-features = ["sync"]

[[test]]
name = "avro-3787"
path = "tests/avro-3787.rs"
required-features = ["sync"]

[[test]]
name = "avro-rs-219"
path = "tests/avro-rs-219.rs"
required-features = ["sync"]

[[test]]
name = "avro-rs-226"
path = "tests/avro-rs-226.rs"
required-features = ["sync", "derive"]

[[test]]
name = "big_decimal"
path = "tests/big_decimal.rs"
required-features = ["sync"]

[[test]]
name = "codecs"
path = "tests/codecs.rs"
required-features = ["sync"]

[[test]]
name = "io"
path = "tests/io.rs"
required-features = ["sync"]

[[test]]
name = "schema"
path = "tests/schema.rs"
required-features = ["sync"]

[[test]]
name = "async_schema"
path = "tests/async_schema.rs"
required-features = ["tokio"]

[[test]]
name = "shared"
path = "tests/shared.rs"
required-features = ["sync"]

[[test]]
name = "to_from_avro_datum_schemata"
path = "tests/to_from_avro_datum_schemata.rs"
required-features = ["sync"]

[[test]]
name = "union_schema"
path = "tests/union_schema.rs"
required-features = ["sync"]

[[test]]
name = "uuids"
path = "tests/uuids.rs"
required-features = ["sync"]

[[test]]
name = "validators"
path = "tests/validators.rs"
required-features = ["sync"]<|MERGE_RESOLUTION|>--- conflicted
+++ resolved
@@ -57,33 +57,53 @@
 
 [dependencies]
 apache-avro-derive = { default-features = false, version = "0.20.0", path = "../avro_derive", optional = true }
-bigdecimal = { default-features = false, version = "0.4.8", features = ["std", "serde"] }
+bigdecimal = { default-features = false, version = "0.4.8", features = [
+    "std",
+    "serde",
+] }
 bon = { default-features = false, version = "3.7.1" }
 bzip2 = { version = "0.6.0", optional = true }
 crc32fast = { default-features = false, version = "1.5.0", optional = true }
-digest = { default-features = false, version = "0.10.7", features = ["core-api"] }
-miniz_oxide = { default-features = false, version = "0.8.9", features = ["with-alloc"] }
+digest = { default-features = false, version = "0.10.7", features = [
+    "core-api",
+] }
+miniz_oxide = { default-features = false, version = "0.8.9", features = [
+    "with-alloc",
+] }
 log = { workspace = true }
-num-bigint = { default-features = false, version = "0.4.6", features = ["std", "serde"] }
-regex-lite = { default-features = false, version = "0.1.7", features = ["std", "string"] }
+num-bigint = { default-features = false, version = "0.4.6", features = [
+    "std",
+    "serde",
+] }
+regex-lite = { default-features = false, version = "0.1.7", features = [
+    "std",
+    "string",
+] }
 serde = { workspace = true }
 serde_bytes = { workspace = true }
 serde_json = { workspace = true }
 snap = { default-features = false, version = "1.1.0", optional = true }
 strum = { default-features = false, version = "0.27.2" }
 strum_macros = { default-features = false, version = "0.27.2" }
-<<<<<<< HEAD
-thiserror = { default-features = false, version = "2.0.14" }
-tokio = { version = "1.47.0", default-features = false, features = [ "fs", "io-util", "macros", "rt-multi-thread" ], optional = true }
-=======
 thiserror = { default-features = false, version = "2.0.16" }
->>>>>>> 05dcb43f
-uuid = { default-features = false, version = "1.18.0", features = ["serde", "std"] }
+tokio = { version = "1.47.0", default-features = false, features = [
+    "fs",
+    "io-util",
+    "macros",
+    "rt-multi-thread",
+], optional = true }
+uuid = { default-features = false, version = "1.18.0", features = [
+    "serde",
+    "std",
+] }
 xz2 = { default-features = false, version = "0.1.7", optional = true }
 zstd = { default-features = false, version = "0.13.3", optional = true }
-synca = { git = "https://github.com/martin-g/rs_synca/", branch = "add-support-for-use-path-replacing", default-features = false, features = ["boxpin", "usepath"] }
+synca = { git = "https://github.com/martin-g/rs_synca/", branch = "add-support-for-use-path-replacing", default-features = false, features = [
+    "boxpin",
+    "usepath",
+] }
 #synca = { path = "/home/martin/git/rust/rs_synca/synca", default-features = false, features = ["boxpin", "usepath"] }
-futures = { version =  "0.3.31", optional = true }
+futures = { version = "0.3.31", optional = true }
 
 [target.'cfg(target_arch = "wasm32")'.dependencies]
 quad-rand = { default-features = false, version = "0.2.3" }
