--- conflicted
+++ resolved
@@ -15,7 +15,6 @@
 // specific language governing permissions and limitations
 // under the License.
 
-<<<<<<< HEAD
 #[synca::synca(
   #[cfg(feature = "tokio")]
   pub mod tokio {},
@@ -124,90 +123,6 @@
                         } else {
                             Err(Details::ReadBoolean(io_err).into())
                         }
-=======
-use crate::{
-    AvroResult, Error,
-    bigdecimal::deserialize_big_decimal,
-    decimal::Decimal,
-    duration::Duration,
-    error::Details,
-    schema::{
-        DecimalSchema, EnumSchema, FixedSchema, Name, Namespace, RecordSchema, ResolvedSchema,
-        Schema,
-    },
-    types::Value,
-    util::{safe_len, zag_i32, zag_i64},
-};
-use std::{
-    borrow::Borrow,
-    collections::HashMap,
-    io::{ErrorKind, Read},
-};
-use uuid::Uuid;
-
-#[inline]
-pub(crate) fn decode_long<R: Read>(reader: &mut R) -> AvroResult<Value> {
-    zag_i64(reader).map(Value::Long)
-}
-
-#[inline]
-fn decode_int<R: Read>(reader: &mut R) -> AvroResult<Value> {
-    zag_i32(reader).map(Value::Int)
-}
-
-#[inline]
-pub(crate) fn decode_len<R: Read>(reader: &mut R) -> AvroResult<usize> {
-    let len = zag_i64(reader)?;
-    safe_len(usize::try_from(len).map_err(|e| Details::ConvertI64ToUsize(e, len))?)
-}
-
-/// Decode the length of a sequence.
-///
-/// Maps and arrays are 0-terminated, 0i64 is also encoded as 0 in Avro reading a length of 0 means
-/// the end of the map or array.
-fn decode_seq_len<R: Read>(reader: &mut R) -> AvroResult<usize> {
-    let raw_len = zag_i64(reader)?;
-    safe_len(
-        usize::try_from(match raw_len.cmp(&0) {
-            std::cmp::Ordering::Equal => return Ok(0),
-            std::cmp::Ordering::Less => {
-                let _size = zag_i64(reader)?;
-                raw_len.checked_neg().ok_or(Details::IntegerOverflow)?
-            }
-            std::cmp::Ordering::Greater => raw_len,
-        })
-        .map_err(|e| Details::ConvertI64ToUsize(e, raw_len))?,
-    )
-}
-
-/// Decode a `Value` from avro format given its `Schema`.
-pub fn decode<R: Read>(schema: &Schema, reader: &mut R) -> AvroResult<Value> {
-    let rs = ResolvedSchema::try_from(schema)?;
-    decode_internal(schema, rs.get_names(), &None, reader)
-}
-
-pub(crate) fn decode_internal<R: Read, S: Borrow<Schema>>(
-    schema: &Schema,
-    names: &HashMap<Name, S>,
-    enclosing_namespace: &Namespace,
-    reader: &mut R,
-) -> AvroResult<Value> {
-    match *schema {
-        Schema::Null => Ok(Value::Null),
-        Schema::Boolean => {
-            let mut buf = [0u8; 1];
-            match reader.read_exact(&mut buf[..]) {
-                Ok(_) => match buf[0] {
-                    0u8 => Ok(Value::Boolean(false)),
-                    1u8 => Ok(Value::Boolean(true)),
-                    _ => Err(Details::BoolValue(buf[0]).into()),
-                },
-                Err(io_err) => {
-                    if let ErrorKind::UnexpectedEof = io_err.kind() {
-                        Ok(Value::Null)
-                    } else {
-                        Err(Details::ReadBoolean(io_err).into())
->>>>>>> 52f149ba
                     }
                 }
             }
@@ -220,7 +135,6 @@
                         value => Err(Details::FixedValue(value).into()),
                     }
                 }
-<<<<<<< HEAD
                 Schema::Bytes => {
                     match Box::pin(decode_internal(inner, names, enclosing_namespace, reader))
                         .await?
@@ -242,171 +156,23 @@
                 {
                     Value::Bytes(bytes) => {
                         deserialize_big_decimal(&bytes).await.map(Value::BigDecimal)
-=======
-            }
-            Schema::Bytes => match decode_internal(inner, names, enclosing_namespace, reader)? {
-                Value::Bytes(bytes) => Ok(Value::Decimal(Decimal::from(bytes))),
-                value => Err(Details::BytesValue(value).into()),
-            },
-            schema => Err(Details::ResolveDecimalSchema(schema.into()).into()),
-        },
-        Schema::BigDecimal => {
-            match decode_internal(&Schema::Bytes, names, enclosing_namespace, reader)? {
-                Value::Bytes(bytes) => deserialize_big_decimal(&bytes).map(Value::BigDecimal),
-                value => Err(Details::BytesValue(value).into()),
-            }
-        }
-        Schema::Uuid => {
-            let Value::Bytes(bytes) =
-                decode_internal(&Schema::Bytes, names, enclosing_namespace, reader)?
-            else {
-                // Calling decode_internal with Schema::Bytes can only return a Value::Bytes or an error
-                unreachable!();
-            };
-
-            let uuid = if bytes.len() == 16 {
-                Uuid::from_slice(&bytes).map_err(Details::ConvertSliceToUuid)?
-            } else {
-                let string = std::str::from_utf8(&bytes).map_err(Details::ConvertToUtf8Error)?;
-                Uuid::parse_str(string).map_err(Details::ConvertStrToUuid)?
-            };
-            Ok(Value::Uuid(uuid))
-        }
-        Schema::Int => decode_int(reader),
-        Schema::Date => zag_i32(reader).map(Value::Date),
-        Schema::TimeMillis => zag_i32(reader).map(Value::TimeMillis),
-        Schema::Long => decode_long(reader),
-        Schema::TimeMicros => zag_i64(reader).map(Value::TimeMicros),
-        Schema::TimestampMillis => zag_i64(reader).map(Value::TimestampMillis),
-        Schema::TimestampMicros => zag_i64(reader).map(Value::TimestampMicros),
-        Schema::TimestampNanos => zag_i64(reader).map(Value::TimestampNanos),
-        Schema::LocalTimestampMillis => zag_i64(reader).map(Value::LocalTimestampMillis),
-        Schema::LocalTimestampMicros => zag_i64(reader).map(Value::LocalTimestampMicros),
-        Schema::LocalTimestampNanos => zag_i64(reader).map(Value::LocalTimestampNanos),
-        Schema::Duration => {
-            let mut buf = [0u8; 12];
-            reader.read_exact(&mut buf).map_err(Details::ReadDuration)?;
-            Ok(Value::Duration(Duration::from(buf)))
-        }
-        Schema::Float => {
-            let mut buf = [0u8; std::mem::size_of::<f32>()];
-            reader
-                .read_exact(&mut buf[..])
-                .map_err(Details::ReadFloat)?;
-            Ok(Value::Float(f32::from_le_bytes(buf)))
-        }
-        Schema::Double => {
-            let mut buf = [0u8; std::mem::size_of::<f64>()];
-            reader
-                .read_exact(&mut buf[..])
-                .map_err(Details::ReadDouble)?;
-            Ok(Value::Double(f64::from_le_bytes(buf)))
-        }
-        Schema::Bytes => {
-            let len = decode_len(reader)?;
-            let mut buf = vec![0u8; len];
-            reader.read_exact(&mut buf).map_err(Details::ReadBytes)?;
-            Ok(Value::Bytes(buf))
-        }
-        Schema::String => {
-            let len = decode_len(reader)?;
-            let mut buf = vec![0u8; len];
-            match reader.read_exact(&mut buf) {
-                Ok(_) => Ok(Value::String(
-                    String::from_utf8(buf).map_err(Details::ConvertToUtf8)?,
-                )),
-                Err(io_err) => {
-                    if let ErrorKind::UnexpectedEof = io_err.kind() {
-                        Ok(Value::Null)
-                    } else {
-                        Err(Details::ReadString(io_err).into())
->>>>>>> 52f149ba
                     }
                     value => Err(Details::BytesValue(value).into()),
                 }
             }
             Schema::Uuid => {
-                let len = decode_len(reader).await?;
-                let mut bytes = vec![0u8; len];
-                reader
-                    .read_exact(&mut bytes)
-                    .await
-                    .map_err(Details::ReadIntoBuf)?;
-
-                // use a Vec to be able re-read the bytes more than once if needed
-                let mut reader = Vec::with_capacity(len + 1);
-                encode_long(len as i64, &mut reader)?;
-                reader.extend_from_slice(&bytes);
-
-                async fn decode_from_string<R, S>(
-                    reader: &mut R,
-                    names: &HashMap<Name, S>,
-                    enclosing_namespace: &Namespace,
-                ) -> AvroResult<Uuid>
-                where
-                    R: AvroRead + Unpin,
-                    S: Borrow<Schema>,
-                {
-                    match decode_internal(&Schema::String, names, enclosing_namespace, reader)
-                        .await?
-                    {
-                        Value::String(ref s) => {
-                            Uuid::from_str(s).map_err(|e| Details::ConvertStrToUuid(e).into())
-                        }
-                        value => Err(Error::new(Details::GetUuidFromStringValue(value))),
-                    }
-                }
-
-                let uuid: Uuid = if len == 16 {
-                    // most probably a Fixed schema
-                    let fixed_result = Box::pin(decode_internal(
-                        &Schema::Fixed(FixedSchema {
-                            size: 16,
-                            name: "uuid".into(),
-                            aliases: None,
-                            doc: None,
-                            default: None,
-                            attributes: Default::default(),
-                        }),
-                        names,
-                        enclosing_namespace,
-                        &mut bytes.as_slice(),
-                    ))
-                    .await;
-                    if fixed_result.is_ok() {
-                        match fixed_result? {
-                            Value::Fixed(ref size, ref bytes) => {
-                                if *size != 16 {
-                                    return Err(Details::ConvertFixedToUuid(*size).into());
-                                }
-                                Uuid::from_slice(bytes).map_err(Details::ConvertSliceToUuid)?
-                            }
-                            _ => {
-                                Box::pin(decode_from_string(
-                                    &mut reader.as_slice(),
-                                    names,
-                                    enclosing_namespace,
-                                ))
-                                .await?
-                            }
-                        }
-                    } else {
-                        // try to decode as string
-                        Box::pin(decode_from_string(
-                            &mut reader.as_slice(),
-                            names,
-                            enclosing_namespace,
-                        ))
-                        .await?
-                    }
+                let Value::Bytes(bytes) =
+                    Box::pin(decode_internal(&Schema::Bytes, names, enclosing_namespace, reader)).await?
+                else {
+                    // Calling decode_internal with Schema::Bytes can only return a Value::Bytes or an error
+                    unreachable!();
+                };
+
+                let uuid = if bytes.len() == 16 {
+                    Uuid::from_slice(&bytes).map_err(Details::ConvertSliceToUuid)?
                 } else {
-                    // definitely a string
-                    Box::pin(decode_from_string(
-                        &mut reader.as_slice(),
-                        names,
-                        enclosing_namespace,
-                    ))
-                    .await?
+                    let string = std::str::from_utf8(&bytes).map_err(Details::ConvertToUtf8Error)?;
+                    Uuid::parse_str(string).map_err(Details::ConvertStrToUuid)?
                 };
                 Ok(Value::Uuid(uuid))
             }
